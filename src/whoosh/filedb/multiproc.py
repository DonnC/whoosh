--- conflicted
+++ resolved
@@ -321,24 +321,16 @@
             taskruns, flentotals, flenmins, flenmaxes, lenfilename = rqueue.get()
             runs.extend(taskruns)
             lenfilenames.append(lenfilename)
-<<<<<<< HEAD
-            for fieldname, total in flentotals.iteritems():
+            for fieldname, total in iteritems(flentotals):
                 _fieldlength_totals[fieldname] += total
             
-            for fieldname, length in flenmins.iteritems():
+            for fieldname, length in iteritems(flenmins):
                 if length < self._fieldlength_maxes.get(fieldname, 9999999999):
                     self._fieldlength_mins[fieldname] = length
             
             for fieldname, length in flenmaxes.iteritems():
                 if length > self._fieldlength_maxes.get(fieldname, 0):
                     self._fieldlength_maxes[fieldname] = length
-=======
-            for fieldnum, total in iteritems(flentotals):
-                _fieldlength_totals[fieldnum] += total
-            for fieldnum, length in iteritems(flenmaxes):
-                if length > self._fieldlength_maxes.get(fieldnum, 0):
-                    self._fieldlength_maxes[fieldnum] = length
->>>>>>> 17966732
         
         jobqueue.close()
         rqueue.close()
