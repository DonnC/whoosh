# Copyright 2007 Matt Chaput. All rights reserved.
#
# Redistribution and use in source and binary forms, with or without
# modification, are permitted provided that the following conditions are met:
#
#    1. Redistributions of source code must retain the above copyright notice,
#       this list of conditions and the following disclaimer.
#
#    2. Redistributions in binary form must reproduce the above copyright
#       notice, this list of conditions and the following disclaimer in the
#       documentation and/or other materials provided with the distribution.
#
# THIS SOFTWARE IS PROVIDED BY MATT CHAPUT ``AS IS'' AND ANY EXPRESS OR
# IMPLIED WARRANTIES, INCLUDING, BUT NOT LIMITED TO, THE IMPLIED WARRANTIES OF
# MERCHANTABILITY AND FITNESS FOR A PARTICULAR PURPOSE ARE DISCLAIMED. IN NO
# EVENT SHALL MATT CHAPUT OR CONTRIBUTORS BE LIABLE FOR ANY DIRECT, INDIRECT,
# INCIDENTAL, SPECIAL, EXEMPLARY, OR CONSEQUENTIAL DAMAGES (INCLUDING, BUT NOT
# LIMITED TO, PROCUREMENT OF SUBSTITUTE GOODS OR SERVICES; LOSS OF USE, DATA,
# OR PROFITS; OR BUSINESS INTERRUPTION) HOWEVER CAUSED AND ON ANY THEORY OF
# LIABILITY, WHETHER IN CONTRACT, STRICT LIABILITY, OR TORT (INCLUDING
# NEGLIGENCE OR OTHERWISE) ARISING IN ANY WAY OUT OF THE USE OF THIS SOFTWARE,
# EVEN IF ADVISED OF THE POSSIBILITY OF SUCH DAMAGE.
#
# The views and conclusions contained in the software and documentation are
# those of the authors and should not be interpreted as representing official
# policies, either expressed or implied, of Matt Chaput.

"""This module contains helper functions for correcting typos in user queries.
"""

from collections import defaultdict
from heapq import heappush, heapreplace

<<<<<<< HEAD
import whoosh.support.dawg as dawg
=======
from whoosh.compat import xrange
>>>>>>> 22aad337
from whoosh import analysis, fields, query, scoring
from whoosh.support.levenshtein import distance


# Suggestion scorers

def simple_scorer(word, cost):
    """Ranks suggestions by the edit distance.
    """
    
    return (cost, 0)


class Corrector(object):
    """This class allows you to generate suggested corrections for mis-typed
    words based on a word list. Note that if you want to generate suggestions
    based on the content of a field in an index, you should turn spelling on
    for the field and use :func:`suggest` instead of this object.
    """
    
    def suggest(self, text, limit=5, maxdist=2, prefix=0):
        """
        :param text: the text to check.
        :param limit: only return up to this many suggestions. If there are not
            enough terms in the field within ``maxdist`` of the given word, the
            returned list will be shorter than this number.
        :param maxdist: the largest edit distance from the given word to look
            at. Numbers higher than 2 are not very effective or efficient.
        :param prefix: require suggestions to share a prefix of this length
            with the given word. This is often justifiable since most
            misspellings do not involve the first letter of the word. Using a
            prefix dramatically decreases the time it takes to generate the
            list of words.
        """
        
        suggestions = self.suggestions
        
        heap = []
        seen = set()
        for k in xrange(1, maxdist+1):
            for item in suggestions(text, k, prefix, seen):
                if len(heap) < limit:
                    heappush(heap, item)
                elif item < heap[0]:
                    heapreplace(heap, item)
            
            # If the heap is already at the required length, don't bother going
            # to a higher edit distance
            if len(heap) >= limit:
                break
        
        return [sug for _, sug in sorted(heap)]
        
    def suggestions(self, text, maxdist, prefix, seen):
        """Low-level method that yields a series of (score, "suggestion")
        tuples.
        
        :param text: the text to check.
        :param maxdist: the maximum edit distance.
        :param prefix: require suggestions to share a prefix of this length
            with the given word.
        :param seen: a set object with which to track already-seen words.
        """
        
        raise NotImplementedError
        

class ReaderCorrector(Corrector):
    """Suggests corrections based on the content of a field in a reader.
    
    Ranks suggestions by the edit distance, then by highest to lowest
    frequency.
    """
    
    def __init__(self, reader, fieldname):
        self.reader = reader
        self.fieldname = fieldname
    
    def suggestions(self, text, maxdist, prefix, seen):
        fieldname = self.fieldname
        freq = self.reader.frequency
        for sug in self.reader.terms_within(self.fieldname, text, maxdist,
                                            prefix=prefix, seen=seen):
            yield ((maxdist, 0 - freq(fieldname, sug)), sug)


class GraphCorrector(Corrector):
    """Suggests corrections based on the content of a word list.
    
    By default ranks suggestions based on the edit distance.
    """

    def __init__(self, word_graph, ranking=None):
        self.word_graph = word_graph
        self.ranking = ranking or simple_scorer
    
    def suggestions(self, text, maxdist, prefix, seen):
        ranking = self.ranking
        for sug in dawg.within(self.word_graph, text, maxdist, prefix=prefix,
                               seen=seen):
            yield (ranking(sug, maxdist), sug)
    
    def save(self, filename):
        f = open(filename, "wb")
        self.word_graph.write(f)
        f.close()
    
    @classmethod
    def from_word_list(cls, wordlist, ranking=None, fieldname=""):
        dw = dawg.DawgBuilder()
        for word in wordlist:
            dw.insert(word)
        return cls(dw.root, ranking=ranking)
    
    @classmethod
    def from_graph_file(cls, dbfile, ranking=None, fieldname=""):
        dr = dawg.DiskNode.load(dbfile)
        return cls(dr.root, ranking=ranking)
    

class MultiCorrector(Corrector):
    """Merges suggestions from a list of sub-correctors.
    """
    
    def __init__(self, correctors):
        self.correctors = correctors
        
    def suggestions(self, text, maxdist, prefix, seen):
        for corr in self.correctors:
            for item in corr.suggestions(text, maxdist, prefix, seen):
                yield item


def wordlist_to_graph_file(wordlist, dbfile):
    """Writes a word graph file from a list of words.
    
    >>> # Open a dictionary file with one word on each line
    >>> dictfile = open("mywords.txt")
    >>> # Write the words to a word graph file
    >>> wordlist_to_graph_file(dictfile, "mywords.dawg")
    
    :param wordlist: an iterable containing the words for the graph. The words
        must be in sorted order.
    :param dbfile: a filename string or file-like object to write the word
        graph to. If you pass a file-like object, it will be closed when the
        function completes.
    """
    
    from whoosh.filedb.structfile import StructFile
    
    dw = dawg.DawgBuilder()
    for word in wordlist:
        dw.insert(word)
    
    if isinstance(dbfile, basestring):
        dbfile = open(dbfile, "wb")
    if not isinstance(dbfile, StructFile):
        dbfile = StructFile(dbfile)
    dw.write(dbfile)
    dbfile.close()


# Old, obsolete spell checker - DO NOT USE

class SpellChecker(object):
    """This feature is obsolete.
    """

    def __init__(self, storage, indexname="SPELL",
                 booststart=2.0, boostend=1.0,
                 mingram=3, maxgram=4,
                 minscore=0.5):
        """
        :param storage: The storage object in which to create the
            spell-checker's dictionary index.
        :param indexname: The name to use for the spell-checker's dictionary
            index. You only need to change this if you have multiple spelling
            indexes in the same storage.
        :param booststart: How much to boost matches of the first N-gram (the
            beginning of the word).
        :param boostend: How much to boost matches of the last N-gram (the end
            of the word).
        :param mingram: The minimum gram length to store.
        :param maxgram: The maximum gram length to store.
        :param minscore: The minimum score matches much achieve to be returned.
        """

        self.storage = storage
        self.indexname = indexname

        self._index = None

        self.booststart = booststart
        self.boostend = boostend
        self.mingram = mingram
        self.maxgram = maxgram
        self.minscore = minscore

    def index(self, create=False):
        """Returns the backend index of this object (instantiating it if it
        didn't already exist).
        """

        from whoosh import index
        if create or not self._index:
            create = create or not index.exists(self.storage, indexname=self.indexname)
            if create:
                self._index = self.storage.create_index(self._schema(), self.indexname)
            else:
                self._index = self.storage.open_index(self.indexname)
        return self._index

    def _schema(self):
        # Creates a schema given this object's mingram and maxgram attributes.

        from whoosh.fields import Schema, FieldType, Frequency, ID, STORED
        from whoosh.analysis import SimpleAnalyzer

        idtype = ID()
        freqtype = FieldType(format=Frequency(SimpleAnalyzer()))

        fls = [("word", STORED), ("score", STORED)]
        for size in xrange(self.mingram, self.maxgram + 1):
            fls.extend([("start%s" % size, idtype),
                        ("end%s" % size, idtype),
                        ("gram%s" % size, freqtype)])

        return Schema(**dict(fls))

    def suggestions_and_scores(self, text, weighting=None):
        """Returns a list of possible alternative spellings of 'text', as
        ('word', score, weight) triples, where 'word' is the suggested
        word, 'score' is the score that was assigned to the word using
        :meth:`SpellChecker.add_field` or :meth:`SpellChecker.add_scored_words`,
        and 'weight' is the score the word received in the search for the
        original word's ngrams.
        
        You must add words to the dictionary (using add_field, add_words,
        and/or add_scored_words) before you can use this.
        
        This is a lower-level method, in case an expert user needs access to
        the raw scores, for example to implement a custom suggestion ranking
        algorithm. Most people will want to call :meth:`~SpellChecker.suggest`
        instead, which simply returns the top N valued words.
        
        :param text: The word to check.
        :rtype: list
        """

        if weighting is None:
            weighting = scoring.TF_IDF()

        grams = defaultdict(list)
        for size in xrange(self.mingram, self.maxgram + 1):
            key = "gram%s" % size
            nga = analysis.NgramAnalyzer(size)
            for t in nga(text):
                grams[key].append(t.text)

        queries = []
        for size in xrange(self.mingram, min(self.maxgram + 1, len(text))):
            key = "gram%s" % size
            gramlist = grams[key]
            queries.append(query.Term("start%s" % size, gramlist[0],
                                      boost=self.booststart))
            queries.append(query.Term("end%s" % size, gramlist[-1],
                                      boost=self.boostend))
            for gram in gramlist:
                queries.append(query.Term(key, gram))

        q = query.Or(queries)
        ix = self.index()
        s = ix.searcher(weighting=weighting)
        try:
            result = s.search(q, limit=None)
            return [(fs["word"], fs["score"], result.score(i))
                    for i, fs in enumerate(result)
                    if fs["word"] != text]
        finally:
            s.close()

    def suggest(self, text, number=3, usescores=False):
        """Returns a list of suggested alternative spellings of 'text'. You
        must add words to the dictionary (using add_field, add_words, and/or
        add_scored_words) before you can use this.
        
        :param text: The word to check.
        :param number: The maximum number of suggestions to return.
        :param usescores: Use the per-word score to influence the suggestions.
        :rtype: list
        """

        if usescores:
            def keyfn(a):
                return 0 - (1 / distance(text, a[0])) * a[1]
        else:
            def keyfn(a):
                return distance(text, a[0])

        suggestions = self.suggestions_and_scores(text)
        suggestions.sort(key=keyfn)
        return [word for word, _, weight in suggestions[:number]
                if weight >= self.minscore]

    def add_field(self, ix, fieldname):
        """Adds the terms in a field from another index to the backend
        dictionary. This method calls add_scored_words() and uses each term's
        frequency as the score. As a result, more common words will be
        suggested before rare words. If you want to calculate the scores
        differently, use add_scored_words() directly.
        
        :param ix: The index.Index object from which to add terms.
        :param fieldname: The field name (or number) of a field in the source
            index. All the indexed terms from this field will be added to the
            dictionary.
        """

        r = ix.reader()
        try:
            self.add_scored_words((w, terminfo.weight())
                                  for w, terminfo in r.iter_field(fieldname))
        finally:
            r.close()

    def add_words(self, ws, score=1):
        """Adds a list of words to the backend dictionary.
        
        :param ws: A sequence of words (strings) to add to the dictionary.
        :param score: An optional score to use for ALL the words in 'ws'.
        """
        self.add_scored_words((w, score) for w in ws)

    def add_scored_words(self, ws):
        """Adds a list of ("word", score) tuples to the backend dictionary.
        Associating words with a score lets you use the 'usescores' keyword
        argument of the suggest() method to order the suggestions using the
        scores.
        
        :param ws: A sequence of ("word", score) tuples.
        """

        writer = self.index().writer()
        for text, score in ws:
            fields = {"word": text, "score": score}
            for size in xrange(self.mingram, self.maxgram + 1):
                nga = analysis.NgramAnalyzer(size)
                gramlist = [t.text for t in nga(text)]
                if len(gramlist) > 0:
                    fields["start%s" % size] = gramlist[0]
                    fields["end%s" % size] = gramlist[-1]
                    fields["gram%s" % size] = " ".join(gramlist)
            writer.add_document(**fields)
        writer.commit()





<|MERGE_RESOLUTION|>--- conflicted
+++ resolved
@@ -31,11 +31,8 @@
 from collections import defaultdict
 from heapq import heappush, heapreplace
 
-<<<<<<< HEAD
+from whoosh.compat import xrange
 import whoosh.support.dawg as dawg
-=======
-from whoosh.compat import xrange
->>>>>>> 22aad337
 from whoosh import analysis, fields, query, scoring
 from whoosh.support.levenshtein import distance
 
